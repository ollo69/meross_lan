--- conflicted
+++ resolved
@@ -207,24 +207,12 @@
         self.sensor_externalsensor_temperature = MLSensor(
             manager, channel, "external sensor", MLSensor.DeviceClass.TEMPERATURE
         )
-<<<<<<< HEAD
         if mc.NS_APPLIANCE_CONTROL_THERMOSTAT_SUMMERMODE in manager.descriptor.ability:
             self._attr_hvac_modes = [
                 MtsClimate.HVACMode.OFF,
                 MtsClimate.HVACMode.HEAT,
                 MtsClimate.HVACMode.COOL,
             ]
-=======
-        # windowOpened
-        self.binary_sensor_windowOpened = MLBinarySensor(
-            manager, channel, mc.KEY_WINDOWOPENED, MLBinarySensor.DeviceClass.WINDOW
-        )
-
-        """
-        if mc.NS_APPLIANCE_CONTROL_THERMOSTAT_SUMMERMODE in manager.descriptor.ability:
-            self._attr_hvac_modes = [HVACMode.OFF, HVACMode.HEAT, HVACMode.COOL]
-        """
->>>>>>> 4db7d8e8
 
     # interface: MtsClimate
     async def async_shutdown(self):
@@ -240,53 +228,12 @@
             await self.async_request_onoff(0)
             return
 
-<<<<<<< HEAD
         if not (self._mts_summermode is None):
             # this is an indicator the device supports it
             summermode = self.HVACMODE_TO_SUMMERMODE[hvac_mode]
             if self._mts_summermode != summermode:
                 await self.async_request_summermode(summermode)
 
-=======
-        """
-        if hvac_mode == HVACMode.COOL:
-            if not self._mts_summermode:
-
-                def _ack_callback(acknowledge: bool, header: dict, payload: dict):
-                    if acknowledge:
-                        self._mts_summermode = 1
-                        self.update_mts_state()
-
-                await self.manager.async_request(
-                    mc.NS_APPLIANCE_CONTROL_THERMOSTAT_SUMMERMODE,
-                    mc.METHOD_SET,
-                    {
-                        mc.KEY_SUMMERMODE: [
-                            {mc.KEY_CHANNEL: self.channel, mc.KEY_MODE: 1}
-                        ]
-                    },
-                    _ack_callback,
-                )
-        elif hvac_mode == HVACMode.HEAT:
-            if self._mts_summermode:
-
-                def _ack_callback(acknowledge: bool, header: dict, payload: dict):
-                    if acknowledge:
-                        self._mts_summermode = 0
-                        self.update_mts_state()
-
-                await self.manager.async_request(
-                    mc.NS_APPLIANCE_CONTROL_THERMOSTAT_SUMMERMODE,
-                    mc.METHOD_SET,
-                    {
-                        mc.KEY_SUMMERMODE: [
-                            {mc.KEY_CHANNEL: self.channel, mc.KEY_MODE: 0}
-                        ]
-                    },
-                    _ack_callback,
-                )
-        """
->>>>>>> 4db7d8e8
         await self.async_request_onoff(1)
 
     async def async_set_preset_mode(self, preset_mode: str):
@@ -456,17 +403,11 @@
 
     def _parse_summerMode(self, payload: dict):
         """{ "channel": 0, "mode": 0 }"""
-<<<<<<< HEAD
-=======
-        # guessed code right now since we don't have any summerMode payload example
-        """
->>>>>>> 4db7d8e8
         if mc.KEY_MODE in payload:
             summermode = payload[mc.KEY_MODE]
             if self._mts_summermode != summermode:
                 self._mts_summermode = summermode
                 self.update_mts_state()
-        """
         
     def _parse_windowOpened(self, payload: dict):
         """{ "channel": 0, "status": 0, "lmTime": 1642425303 }"""
